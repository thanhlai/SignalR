// Copyright (c) Microsoft Open Technologies, Inc. All rights reserved. See License.md in the project root for license information.

/*global window:false */
/// <reference path="jquery.signalR.core.js" />
(function ($, undefined) {
<<<<<<< HEAD
    $.signalR.version = "2.0.1-rtm1";
=======
    $.signalR.version = "2.0.2-pre";
>>>>>>> f9e25435
}(window.jQuery));<|MERGE_RESOLUTION|>--- conflicted
+++ resolved
@@ -3,9 +3,5 @@
 /*global window:false */
 /// <reference path="jquery.signalR.core.js" />
 (function ($, undefined) {
-<<<<<<< HEAD
-    $.signalR.version = "2.0.1-rtm1";
-=======
     $.signalR.version = "2.0.2-pre";
->>>>>>> f9e25435
 }(window.jQuery));