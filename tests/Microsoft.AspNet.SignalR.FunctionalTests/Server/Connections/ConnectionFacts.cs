--- conflicted
+++ resolved
@@ -490,14 +490,9 @@
             [InlineData(HostType.IISExpress, TransportType.ServerSentEvents, MessageBusType.Default)]
             [InlineData(HostType.IISExpress, TransportType.LongPolling, MessageBusType.Default)]
             [InlineData(HostType.HttpListener, TransportType.Websockets, MessageBusType.Default)]
-<<<<<<< HEAD
-            //[InlineData(HostType.IISExpress, TransportType.LongPolling)]
-            public async Task ClientStopsReconnectingAfterDisconnectTimeout(HostType hostType, TransportType transportType, MessageBusType messageBusType)
-=======
             [InlineData(HostType.HttpListener, TransportType.ServerSentEvents, MessageBusType.Default)]
             [InlineData(HostType.HttpListener, TransportType.LongPolling, MessageBusType.Default)]
-            public void ClientStopsReconnectingAfterDisconnectTimeout(HostType hostType, TransportType transportType, MessageBusType messageBusType)
->>>>>>> acfa50bc
+            public async Task ClientStopsReconnectingAfterDisconnectTimeout(HostType hostType, TransportType transportType, MessageBusType messageBusType)
             {
                 using (var host = CreateHost(hostType, transportType))
                 {
